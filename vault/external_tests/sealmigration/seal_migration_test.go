--- conflicted
+++ resolved
@@ -4,11 +4,8 @@
 	"context"
 	"encoding/base64"
 	"fmt"
-<<<<<<< HEAD
 	"runtime/debug"
-=======
 	"sync/atomic"
->>>>>>> cf8eaacd
 	"testing"
 	"time"
 
@@ -25,7 +22,6 @@
 	"github.com/hashicorp/vault/physical/raft"
 	"github.com/hashicorp/vault/sdk/helper/logging"
 	"github.com/hashicorp/vault/vault"
-	vaultseal "github.com/hashicorp/vault/vault/seal"
 )
 
 const (
@@ -37,11 +33,8 @@
 	basePort_TransitToShamir_Pre14  = 21000
 	basePort_ShamirToTransit_Post14 = 22000
 	basePort_TransitToShamir_Post14 = 23000
-<<<<<<< HEAD
 	basePort_TransitToTransit       = 24000
 	basePort_TransitToTestSeal      = 25000
-=======
->>>>>>> cf8eaacd
 )
 
 type testFunc func(t *testing.T, logger hclog.Logger, storage teststorage.ReusableStorage, basePort int)
@@ -58,45 +51,6 @@
 			t, logger, teststorage.MakeInmemBackend(t, logger))
 		defer cleanup()
 		tf(t, logger, storage, basePort+100)
-<<<<<<< HEAD
-	})
-
-	//	t.Run("file", func(t *testing.T) {
-	//		t.Parallel()
-	//
-	//		logger := logger.Named("file")
-	//		storage, cleanup := teststorage.MakeReusableStorage(
-	//			t, logger, teststorage.MakeFileBackend(t, logger))
-	//		defer cleanup()
-	//		tf(t, logger, storage, basePort+200)
-	//	})
-	//
-	//	t.Run("consul", func(t *testing.T) {
-	//		t.Parallel()
-	//
-	//		logger := logger.Named("consul")
-	//		storage, cleanup := teststorage.MakeReusableStorage(
-	//			t, logger, teststorage.MakeConsulBackend(t, logger))
-	//		defer cleanup()
-	//		tf(t, logger, storage, basePort+300)
-	//	})
-	//
-	//	if includeRaft {
-	//		t.Run("raft", func(t *testing.T) {
-	//			t.Parallel()
-	//
-	//			logger := logger.Named("raft")
-	//			raftBasePort := basePort + 400
-	//
-	//			atomic.StoreUint32(&vault.UpdateClusterAddrForTests, 1)
-	//			addressProvider := testhelpers.NewHardcodedServerAddressProvider(numTestCores, raftBasePort+10)
-	//
-	//			storage, cleanup := teststorage.MakeReusableRaftStorage(t, logger, numTestCores, addressProvider)
-	//			defer cleanup()
-	//			tf(t, logger, storage, raftBasePort)
-	//		})
-	//	}
-=======
 	})
 
 	t.Run("file", func(t *testing.T) {
@@ -134,7 +88,6 @@
 			tf(t, logger, storage, raftBasePort)
 		})
 	}
->>>>>>> cf8eaacd
 }
 
 // TestSealMigration_ShamirToTransit_Pre14 tests shamir-to-transit seal
@@ -195,11 +148,7 @@
 		SkipInit:              true,
 		// N.B. Providing a transit seal puts us in migration mode.
 		SealFunc: func() vault.Seal {
-<<<<<<< HEAD
 			transitSeal = tss.MakeSeal(t, "transit-seal-key-1")
-=======
-			transitSeal = tss.MakeSeal(t, "transit-seal-key")
->>>>>>> cf8eaacd
 			return transitSeal
 		},
 	}
@@ -262,11 +211,7 @@
 		tss.EnsureCoresSealed(t)
 		tss.Cleanup()
 	}()
-<<<<<<< HEAD
 	tss.MakeKey(t, "transit-seal-key-1")
-=======
-	tss.MakeKey(t, "transit-seal-key")
->>>>>>> cf8eaacd
 
 	// Migrate the backend from shamir to transit.
 	transitSeal := migrateFromShamirToTransit_Post14(t, logger, storage, basePort, tss, cluster, opts)
@@ -276,11 +221,7 @@
 	cluster.Cleanup()
 
 	// Run the backend with transit.
-<<<<<<< HEAD
 	runAutoseal(t, logger, storage, basePort, cluster.RootToken, transitSeal, 0)
-=======
-	runTransit(t, logger, storage, basePort, cluster.RootToken, transitSeal)
->>>>>>> cf8eaacd
 }
 
 func migrateFromShamirToTransit_Post14(
@@ -293,11 +234,7 @@
 	// N.B. Providing a transit seal puts us in migration mode.
 	var transitSeal vault.Seal
 	opts.SealFunc = func() vault.Seal {
-<<<<<<< HEAD
 		transitSeal = tss.MakeSeal(t, "transit-seal-key-1")
-=======
-		transitSeal = tss.MakeSeal(t, "transit-seal-key")
->>>>>>> cf8eaacd
 		return transitSeal
 	}
 	modifyCoreConfig := func(tcc *vault.TestClusterCore) {}
@@ -348,22 +285,14 @@
 			tss.Cleanup()
 		}
 	}()
-<<<<<<< HEAD
 	tss.MakeKey(t, "transit-seal-key-1")
-=======
-	tss.MakeKey(t, "transit-seal-key")
->>>>>>> cf8eaacd
 
 	// Initialize the backend with transit.
 	cluster, opts, transitSeal := initializeTransit(t, logger, storage, basePort, tss)
 	rootToken, recoveryKeys := cluster.RootToken, cluster.RecoveryKeys
 
 	// Migrate the backend from transit to shamir
-<<<<<<< HEAD
 	migrateFromTransitToShamir_Post14(t, logger, storage, basePort, transitSeal, cluster, opts)
-=======
-	migrateFromTransitToShamir_Post14(t, logger, storage, basePort, tss, transitSeal, cluster, opts)
->>>>>>> cf8eaacd
 	cluster.EnsureCoresSealed(t)
 	storage.Cleanup(t, cluster)
 	cluster.Cleanup()
@@ -381,11 +310,7 @@
 func migrateFromTransitToShamir_Post14(
 	t *testing.T, logger hclog.Logger,
 	storage teststorage.ReusableStorage, basePort int,
-<<<<<<< HEAD
 	transitSeal vault.Seal,
-=======
-	tss *sealhelper.TransitSealServer, transitSeal vault.Seal,
->>>>>>> cf8eaacd
 	cluster *vault.TestCluster, opts *vault.TestClusterOptions) {
 
 	opts.SealFunc = nil
@@ -429,203 +354,197 @@
 	}
 }
 
-<<<<<<< HEAD
-// TestSealMigration_TransitToTransit tests transit-to-shamir seal
-// migration, using the post-1.4 method of bring individual nodes in the
-// cluster to do the migration.
-func TestSealMigration_TransitToTransit(t *testing.T) {
-	testVariousBackends(t, testSealMigration_TransitToTransit, basePort_TransitToTransit, true)
-}
-
-func testSealMigration_TransitToTransit(
-	t *testing.T, logger hclog.Logger,
-	storage teststorage.ReusableStorage, basePort int) {
-
-	// Create the transit server.
-	tss1 := sealhelper.NewTransitSealServer(t)
-	defer func() {
-		if tss1 != nil {
-			tss1.Cleanup()
-		}
-	}()
-	tss1.MakeKey(t, "transit-seal-key-1")
-
-	// Initialize the backend with transit.
-	cluster, opts, transitSeal1 := initializeTransit(t, logger, storage, basePort, tss1)
-	rootToken := cluster.RootToken
-
-	// Create the transit server.
-	tss2 := sealhelper.NewTransitSealServer(t)
-	defer func() {
-		tss2.EnsureCoresSealed(t)
-		tss2.Cleanup()
-	}()
-	tss2.MakeKey(t, "transit-seal-key-2")
-
-	// Migrate the backend from transit to transit.
-	transitSeal2, leaderIdx := migrateFromTransitToTransit(t, logger, storage, basePort, transitSeal1, tss2, cluster, opts)
-
-	// Now that migration is done, we can nuke the transit server, since we
-	// can unseal without it.
-	tss1.EnsureCoresSealed(t)
-	tss1.Cleanup()
-	tss1 = nil
-
-	// Run the backend with transit.
-	runAutoseal(t, logger, storage, basePort+50, rootToken, transitSeal2, leaderIdx)
-}
-
-func migrateFromTransitToTransit(
-	t *testing.T, logger hclog.Logger,
-	storage teststorage.ReusableStorage, basePort int,
-	transitSeal1 vault.Seal,
-	tss2 *sealhelper.TransitSealServer,
-	cluster *vault.TestCluster, opts *vault.TestClusterOptions,
-) (vault.Seal, int) {
-
-	// N.B. Providing a transit seal puts us in migration mode.
-	var transitSeal2 vault.Seal
-	opts.SealFunc = func() vault.Seal {
-		transitSeal2 = tss2.MakeSeal(t, "transit-seal-key-1")
-		return transitSeal2
-	}
-
-	modifyCoreConfig := func(tcc *vault.TestClusterCore) {
-		// Nil out the seal so it will be initialized with the SealFunc.
-		tcc.CoreConfig.Seal = nil
-
-		// N.B. Providing an UnwrapSeal puts us in migration mode. This is the
-		// equivalent of doing the following in HCL:
-		//     seal "transit" {
-		//       // ...
-		//       disabled = "true"
-		//     }
-		tcc.CoreConfig.UnwrapSeal = transitSeal1
-	}
-
-	// Restart each follower with the new config, and migrate to transit.
-	leaderIdx := migratePost14(
-		t, logger, storage, cluster, opts,
-		cluster.RootToken, cluster.RecoveryKeys,
-		migrateTransitToTransit, modifyCoreConfig)
-	leader := cluster.Cores[leaderIdx]
-
-	// Read the secret
-	secret, err := leader.Client.Logical().Read("secret/foo")
-	if err != nil {
-		t.Fatal(err)
-	}
-	if diff := deep.Equal(secret.Data, map[string]interface{}{"zork": "quux"}); len(diff) > 0 {
-		t.Fatal(diff)
-	}
-
-	// Make sure the seal configs were updated correctly.
-	b, r, err := cluster.Cores[0].Core.PhysicalSealConfigs(context.Background())
-	if err != nil {
-		t.Fatal(err)
-	}
-	verifyBarrierConfig(t, b, wrapping.Transit, 1, 1, 1)
-	verifyBarrierConfig(t, r, wrapping.Shamir, keyShares, keyThreshold, 0)
-
-	return transitSeal2, leaderIdx
-}
-
-// TestSealMigration_TransitToTestSeal tests transit-to-shamir seal
-// migration, using the post-1.4 method of bring individual nodes in the
-// cluster to do the migration.
-func TestSealMigration_TransitToTestSeal(t *testing.T) {
-	testVariousBackends(t, testSealMigration_TransitToTestSeal, basePort_TransitToTestSeal, true)
-}
-
-func testSealMigration_TransitToTestSeal(
-	t *testing.T, logger hclog.Logger,
-	storage teststorage.ReusableStorage, basePort int) {
-
-	// Create the transit server.
-	tss1 := sealhelper.NewTransitSealServer(t)
-	defer func() {
-		if tss1 != nil {
-			tss1.Cleanup()
-		}
-	}()
-	tss1.MakeKey(t, "transit-seal-key-1")
-
-	// Initialize the backend with transit.
-	cluster, opts, transitSeal1 := initializeTransit(t, logger, storage, basePort, tss1)
-	rootToken := cluster.RootToken
-
-	// Migrate the backend from transit to transit.
-	testSeal := vault.NewAutoSeal(vaultseal.NewTestSeal(&vaultseal.TestSealOpts{}))
-	leaderIdx := migrateFromTransitToTestSeal(t, logger, storage, basePort, transitSeal1, testSeal, cluster, opts)
-
-	// Now that migration is done, we can nuke the transit server, since we
-	// can unseal without it.
-	tss1.EnsureCoresSealed(t)
-	tss1.Cleanup()
-	tss1 = nil
-
-	// Run the backend with transit.
-	runAutoseal(t, logger, storage, basePort+50, rootToken, testSeal, leaderIdx)
-}
-
-func migrateFromTransitToTestSeal(
-	t *testing.T, logger hclog.Logger,
-	storage teststorage.ReusableStorage, basePort int,
-	transitSeal1 vault.Seal, testSeal vault.Seal,
-	cluster *vault.TestCluster, opts *vault.TestClusterOptions,
-) int {
-
-	modifyCoreConfig := func(tcc *vault.TestClusterCore) {
-		tcc.CoreConfig.Seal = testSeal
-
-		// N.B. Providing an UnwrapSeal puts us in migration mode. This is the
-		// equivalent of doing the following in HCL:
-		//     seal "transit" {
-		//       // ...
-		//       disabled = "true"
-		//     }
-		tcc.CoreConfig.UnwrapSeal = transitSeal1
-	}
-
-	// Restart each follower with the new config, and migrate to transit.
-	leaderIdx := migratePost14(
-		t, logger, storage, cluster, opts,
-		cluster.RootToken, cluster.RecoveryKeys,
-		migrateTransitToTestSeal, modifyCoreConfig)
-	leader := cluster.Cores[leaderIdx]
-
-	// Read the secret
-	secret, err := leader.Client.Logical().Read("secret/foo")
-	if err != nil {
-		t.Fatal(err)
-	}
-	if diff := deep.Equal(secret.Data, map[string]interface{}{"zork": "quux"}); len(diff) > 0 {
-		t.Fatal(diff)
-	}
-
-	// Make sure the seal configs were updated correctly.
-	b, r, err := cluster.Cores[0].Core.PhysicalSealConfigs(context.Background())
-	if err != nil {
-		t.Fatal(err)
-	}
-	verifyBarrierConfig(t, b, wrapping.Test, 1, 1, 1)
-	verifyBarrierConfig(t, r, wrapping.Shamir, keyShares, keyThreshold, 0)
-
-	return leaderIdx
-}
-
-=======
->>>>>>> cf8eaacd
+//// TestSealMigration_TransitToTransit tests transit-to-shamir seal
+//// migration, using the post-1.4 method of bring individual nodes in the
+//// cluster to do the migration.
+//func TestSealMigration_TransitToTransit(t *testing.T) {
+//	testVariousBackends(t, testSealMigration_TransitToTransit, basePort_TransitToTransit, true)
+//}
+//
+//func testSealMigration_TransitToTransit(
+//	t *testing.T, logger hclog.Logger,
+//	storage teststorage.ReusableStorage, basePort int) {
+//
+//	// Create the transit server.
+//	tss1 := sealhelper.NewTransitSealServer(t)
+//	defer func() {
+//		if tss1 != nil {
+//			tss1.Cleanup()
+//		}
+//	}()
+//	tss1.MakeKey(t, "transit-seal-key-1")
+//
+//	// Initialize the backend with transit.
+//	cluster, opts, transitSeal1 := initializeTransit(t, logger, storage, basePort, tss1)
+//	rootToken := cluster.RootToken
+//
+//	// Create the transit server.
+//	tss2 := sealhelper.NewTransitSealServer(t)
+//	defer func() {
+//		tss2.EnsureCoresSealed(t)
+//		tss2.Cleanup()
+//	}()
+//	tss2.MakeKey(t, "transit-seal-key-2")
+//
+//	// Migrate the backend from transit to transit.
+//	transitSeal2, leaderIdx := migrateFromTransitToTransit(t, logger, storage, basePort, transitSeal1, tss2, cluster, opts)
+//
+//	// Now that migration is done, we can nuke the transit server, since we
+//	// can unseal without it.
+//	tss1.EnsureCoresSealed(t)
+//	tss1.Cleanup()
+//	tss1 = nil
+//
+//	// Run the backend with transit.
+//	runAutoseal(t, logger, storage, basePort+50, rootToken, transitSeal2, leaderIdx)
+//}
+//
+//func migrateFromTransitToTransit(
+//	t *testing.T, logger hclog.Logger,
+//	storage teststorage.ReusableStorage, basePort int,
+//	transitSeal1 vault.Seal,
+//	tss2 *sealhelper.TransitSealServer,
+//	cluster *vault.TestCluster, opts *vault.TestClusterOptions,
+//) (vault.Seal, int) {
+//
+//	// N.B. Providing a transit seal puts us in migration mode.
+//	var transitSeal2 vault.Seal
+//	opts.SealFunc = func() vault.Seal {
+//		transitSeal2 = tss2.MakeSeal(t, "transit-seal-key-1")
+//		return transitSeal2
+//	}
+//
+//	modifyCoreConfig := func(tcc *vault.TestClusterCore) {
+//		// Nil out the seal so it will be initialized with the SealFunc.
+//		tcc.CoreConfig.Seal = nil
+//
+//		// N.B. Providing an UnwrapSeal puts us in migration mode. This is the
+//		// equivalent of doing the following in HCL:
+//		//     seal "transit" {
+//		//       // ...
+//		//       disabled = "true"
+//		//     }
+//		tcc.CoreConfig.UnwrapSeal = transitSeal1
+//	}
+//
+//	// Restart each follower with the new config, and migrate to transit.
+//	leaderIdx := migratePost14(
+//		t, logger, storage, cluster, opts,
+//		cluster.RootToken, cluster.RecoveryKeys,
+//		migrateTransitToTransit, modifyCoreConfig)
+//	leader := cluster.Cores[leaderIdx]
+//
+//	// Read the secret
+//	secret, err := leader.Client.Logical().Read("secret/foo")
+//	if err != nil {
+//		t.Fatal(err)
+//	}
+//	if diff := deep.Equal(secret.Data, map[string]interface{}{"zork": "quux"}); len(diff) > 0 {
+//		t.Fatal(diff)
+//	}
+//
+//	// Make sure the seal configs were updated correctly.
+//	b, r, err := cluster.Cores[0].Core.PhysicalSealConfigs(context.Background())
+//	if err != nil {
+//		t.Fatal(err)
+//	}
+//	verifyBarrierConfig(t, b, wrapping.Transit, 1, 1, 1)
+//	verifyBarrierConfig(t, r, wrapping.Shamir, keyShares, keyThreshold, 0)
+//
+//	return transitSeal2, leaderIdx
+//}
+
+//// TestSealMigration_TransitToTestSeal tests transit-to-shamir seal
+//// migration, using the post-1.4 method of bring individual nodes in the
+//// cluster to do the migration.
+//func TestSealMigration_TransitToTestSeal(t *testing.T) {
+//	testVariousBackends(t, testSealMigration_TransitToTestSeal, basePort_TransitToTestSeal, true)
+//}
+//
+//func testSealMigration_TransitToTestSeal(
+//	t *testing.T, logger hclog.Logger,
+//	storage teststorage.ReusableStorage, basePort int) {
+//
+//	// Create the transit server.
+//	tss1 := sealhelper.NewTransitSealServer(t)
+//	defer func() {
+//		if tss1 != nil {
+//			tss1.Cleanup()
+//		}
+//	}()
+//	tss1.MakeKey(t, "transit-seal-key-1")
+//
+//	// Initialize the backend with transit.
+//	cluster, opts, transitSeal1 := initializeTransit(t, logger, storage, basePort, tss1)
+//	rootToken := cluster.RootToken
+//
+//	// Migrate the backend from transit to transit.
+//	testSeal := vault.NewAutoSeal(vaultseal.NewTestSeal(&vaultseal.TestSealOpts{}))
+//	leaderIdx := migrateFromTransitToTestSeal(t, logger, storage, basePort, transitSeal1, testSeal, cluster, opts)
+//
+//	// Now that migration is done, we can nuke the transit server, since we
+//	// can unseal without it.
+//	tss1.EnsureCoresSealed(t)
+//	tss1.Cleanup()
+//	tss1 = nil
+//
+//	// Run the backend with transit.
+//	runAutoseal(t, logger, storage, basePort+50, rootToken, testSeal, leaderIdx)
+//}
+//
+//func migrateFromTransitToTestSeal(
+//	t *testing.T, logger hclog.Logger,
+//	storage teststorage.ReusableStorage, basePort int,
+//	transitSeal1 vault.Seal, testSeal vault.Seal,
+//	cluster *vault.TestCluster, opts *vault.TestClusterOptions,
+//) int {
+//
+//	modifyCoreConfig := func(tcc *vault.TestClusterCore) {
+//		tcc.CoreConfig.Seal = testSeal
+//
+//		// N.B. Providing an UnwrapSeal puts us in migration mode. This is the
+//		// equivalent of doing the following in HCL:
+//		//     seal "transit" {
+//		//       // ...
+//		//       disabled = "true"
+//		//     }
+//		tcc.CoreConfig.UnwrapSeal = transitSeal1
+//	}
+//
+//	// Restart each follower with the new config, and migrate to transit.
+//	leaderIdx := migratePost14(
+//		t, logger, storage, cluster, opts,
+//		cluster.RootToken, cluster.RecoveryKeys,
+//		migrateTransitToTestSeal, modifyCoreConfig)
+//	leader := cluster.Cores[leaderIdx]
+//
+//	// Read the secret
+//	secret, err := leader.Client.Logical().Read("secret/foo")
+//	if err != nil {
+//		t.Fatal(err)
+//	}
+//	if diff := deep.Equal(secret.Data, map[string]interface{}{"zork": "quux"}); len(diff) > 0 {
+//		t.Fatal(diff)
+//	}
+//
+//	// Make sure the seal configs were updated correctly.
+//	b, r, err := cluster.Cores[0].Core.PhysicalSealConfigs(context.Background())
+//	if err != nil {
+//		t.Fatal(err)
+//	}
+//	verifyBarrierConfig(t, b, wrapping.Test, 1, 1, 1)
+//	verifyBarrierConfig(t, r, wrapping.Shamir, keyShares, keyThreshold, 0)
+//
+//	return leaderIdx
+//}
+
 type migrationDirection int
 
 const (
 	migrateShamirToTransit migrationDirection = iota
 	migrateTransitToShamir
-<<<<<<< HEAD
 	migrateTransitToTransit
 	migrateTransitToTestSeal
-=======
->>>>>>> cf8eaacd
 )
 
 func migratePost14(
@@ -644,11 +563,7 @@
 			teststorage.CloseRaftStorage(t, cluster, i)
 		}
 		modifyCoreConfig(cluster.Cores[i])
-<<<<<<< HEAD
-		cluster.RestartCore(t, i, opts)
-=======
 		cluster.StartCore(t, i, opts)
->>>>>>> cf8eaacd
 
 		cluster.Cores[i].Client.SetToken(rootToken)
 		unsealMigrate(t, cluster.Cores[i].Client, recoveryKeys, true)
@@ -673,11 +588,7 @@
 	leader.Client.SetToken(rootToken)
 
 	// Bring core 0 back up
-<<<<<<< HEAD
-	cluster.RestartCore(t, 0, opts)
-=======
 	cluster.StartCore(t, 0, opts)
->>>>>>> cf8eaacd
 	cluster.Cores[0].Client.SetToken(rootToken)
 
 	// TODO look into why this is different for different migration directions,
@@ -695,7 +606,6 @@
 		} else {
 			unsealMigrate(t, cluster.Cores[0].Client, recoveryKeys, true)
 		}
-<<<<<<< HEAD
 	case migrateTransitToTransit:
 		if storage.IsRaft {
 			panic("TODO unsealing doesn't work for raft")
@@ -710,17 +620,10 @@
 		} else {
 			unseal(t, cluster.Cores[0].Client, recoveryKeys)
 		}
-=======
->>>>>>> cf8eaacd
 	default:
 		t.Fatalf("unreachable")
 	}
 
-<<<<<<< HEAD
-	time.Sleep(5 * time.Second)
-
-=======
->>>>>>> cf8eaacd
 	// Wait for migration to finish.
 	awaitMigration(t, leader.Client)
 
@@ -816,10 +719,6 @@
 			}
 		} else {
 			if err != nil {
-<<<<<<< HEAD
-				debug.PrintStack()
-=======
->>>>>>> cf8eaacd
 				t.Fatal(err)
 			}
 			if resp == nil || resp.Sealed {
@@ -875,11 +774,7 @@
 
 	// Unseal
 	if storage.IsRaft {
-<<<<<<< HEAD
-		testhelpers.JoinRaftFollowers(t, cluster, false)
-=======
 		joinRaftFollowers(t, cluster, false)
->>>>>>> cf8eaacd
 		if err := testhelpers.VerifyRaftConfiguration(leader, len(cluster.Cores)); err != nil {
 			t.Fatal(err)
 		}
@@ -982,11 +877,7 @@
 		BaseListenAddress:     fmt.Sprintf("127.0.0.1:%d", basePort),
 		BaseClusterListenPort: baseClusterPort,
 		SealFunc: func() vault.Seal {
-<<<<<<< HEAD
 			transitSeal = tss.MakeSeal(t, "transit-seal-key-1")
-=======
-			transitSeal = tss.MakeSeal(t, "transit-seal-key")
->>>>>>> cf8eaacd
 			return transitSeal
 		},
 	}
@@ -999,11 +890,7 @@
 
 	// Join raft
 	if storage.IsRaft {
-<<<<<<< HEAD
-		testhelpers.JoinRaftFollowers(t, cluster, true)
-=======
 		joinRaftFollowers(t, cluster, true)
->>>>>>> cf8eaacd
 
 		if err := testhelpers.VerifyRaftConfiguration(leader, len(cluster.Cores)); err != nil {
 			t.Fatal(err)
@@ -1032,15 +919,9 @@
 
 	// Start the cluster
 	var conf = vault.CoreConfig{
-<<<<<<< HEAD
 		Logger:                    logger.Named("runAutoseal"),
 		DisablePerformanceStandby: true,
 		Seal:                      autoSeal,
-=======
-		Logger:                    logger.Named("runTransit"),
-		DisablePerformanceStandby: true,
-		Seal:                      transitSeal,
->>>>>>> cf8eaacd
 	}
 	var opts = vault.TestClusterOptions{
 		HandlerFunc:           vaulthttp.Handler,
@@ -1067,12 +948,6 @@
 		cluster.UnsealCoreWithStoredKeys(t, core)
 	}
 	if storage.IsRaft {
-<<<<<<< HEAD
-=======
-		for _, core := range cluster.Cores {
-			cluster.UnsealCoreWithStoredKeys(t, core)
-		}
->>>>>>> cf8eaacd
 		// This is apparently necessary for the raft cluster to get itself
 		// situated.
 		time.Sleep(15 * time.Second)
@@ -1093,8 +968,6 @@
 
 	// Seal the cluster
 	cluster.EnsureCoresSealed(t)
-<<<<<<< HEAD
-=======
 }
 
 // joinRaftFollowers unseals the leader, and then joins-and-unseals the
@@ -1151,5 +1024,4 @@
 		core.Logger().Warn("raft join: failed to unseal core", "error", err)
 		time.Sleep(time.Second)
 	}
->>>>>>> cf8eaacd
 }